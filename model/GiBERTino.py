--- conflicted
+++ resolved
@@ -1,196 +1,165 @@
-from typing import Literal, Optional
-
-import torch
-import torch.nn as nn
-import torch_geometric
-<<<<<<< HEAD
-import lightning as L
-import torch.nn.functional as F
-
-from utils import print_metrics
-from utils.metrics import Metrics
-=======
-from transformers import AutoModel
-
-from utils import print_metrics
->>>>>>> b92a4e4c
-from utils.constants import NUM_RELATIONS
-from utils.metrics import Metrics
-
-from transformers import AutoTokenizer, AutoModel
-
-
-class GiBERTino(L.LightningModule):
-    def __init__(self, gnn_model: Literal['GCN', 'GAT'], in_channels: int,
-                 hidden_channels: int, num_layers: int,
-                 tokenizer: str = 'Alibaba-NLP/gte-modernbert-base',
-                 bert_model: str = 'Alibaba-NLP/gte-modernbert-base',
-                 checkpoint_path: Optional[str] = None):
-        super().__init__()
-
-        self.gnn_model = getattr(torch_geometric.nn, gnn_model)(
-            in_channels=in_channels, hidden_channels=hidden_channels,
-            num_layers=num_layers)
-
-        self.tokenizer = AutoTokenizer.from_pretrained(tokenizer)
-        self.bert_model = AutoModel.from_pretrained(bert_model)
-
-        # Embedding layer for relations
-        self.relation_embeddings = nn.Embedding(NUM_RELATIONS + 1, hidden_channels)
-
-        # Link prediction classifier
-        self.link_classifier = nn.Sequential(
-            # Input size: hidden_channels * 2 (src + dst) + 1 (cosine similarity)
-            nn.Linear(hidden_channels * 2 + 1, hidden_channels),
-            nn.ReLU(),
-            nn.Linear(hidden_channels, 1)
-        )
-
-        # Relation prediction classifier
-        self.rel_classifier = nn.Sequential(
-            # Input size: hidden_channels * 2 (src + dst) + hidden_channels (relation embedding)
-            nn.Linear(hidden_channels * 2 + hidden_channels, hidden_channels),
-            nn.ReLU(),
-            nn.Linear(hidden_channels, NUM_RELATIONS + 1),
-            nn.Softmax(dim=-1)
-        )
-
-        if checkpoint_path is not None:
-            self.load_state_dict(torch.load(checkpoint_path))
-
-        self.link_loss = torch.nn.BCEWithLogitsLoss()
-        self.rel_loss = torch.nn.CrossEntropyLoss()
-
-        self.metrics = Metrics()
-
-        # save hyperparameters when saving checkpoint
-        self.save_hyperparameters()
-
-<<<<<<< HEAD
-    def _predict(self, node_embeddings, edge_index, edge_rel, predict: Literal['link', 'rel']):
-=======
-    def _predict(self, node_embeddings, edge_index,
-                 predict: Literal['link', 'rel']):
->>>>>>> b92a4e4c
-        src, dst = edge_index
-        embeddings = torch.cat([node_embeddings[src], node_embeddings[dst]],
-                               dim=-1)
-
-        if predict == 'link':
-            src_emb = F.normalize(node_embeddings[src], dim=-1)
-            dst_emb = F.normalize(node_embeddings[dst], dim=-1)
-            cosine_sim = F.cosine_similarity(src_emb, dst_emb, dim=-1, eps=1e-8).unsqueeze(-1)
-
-            embeddings = torch.cat([embeddings, cosine_sim], dim=-1)
-            return self.link_classifier(embeddings).squeeze(dim=-1)
-
-        rel_emb = self.relation_embeddings(edge_rel)
-        embeddings = torch.cat([embeddings, rel_emb], dim=-1)
-        return self.rel_classifier(embeddings)
-
-    def forward(self, batch):
-<<<<<<< HEAD
-        x, edge_index, edge_rel = batch["edu"].x, batch["edu", "to", "edu"].edge_index, \
-                                  batch["edu", "to", "edu"].rel_labels
-
-=======
-        # tokenize raw edus
-        # AutoTokenizer expects a flat list of texts but the dataloader returns
-        # a list of lists of texts
-        # keep track of which edus correspond to which graph
-        edu_indices = [len(edus) for edus in batch["edu"].edus]
-        flat_edus = [edu for edus in batch["edu"].edus for edu in edus]
-
-        tokenized_edus = self.tokenizer(flat_edus, padding=True, return_tensors="pt")
-        outputs = self.bert_model(**tokenized_edus)
-        # the last hidden state contains token-level contextualized embeddings:
-        # for each edu, we'll have an embedding for each token in the edu
-        # token-level embeddings correspond to local embeddings, in order to
-        # get global-level embeddings we need to perform a sort of pooling
-        # operation
-        flat_local_embeddings = outputs.last_hidden_state
-
-        # get local embeddings per graph, returned as a tuple
-        local_embeddings = torch.split(flat_local_embeddings, edu_indices)
-        local_attention_masks = torch.split(tokenized_edus["attention_mask"], edu_indices)
-
-        node_embeddings = []
-
-        for i in range(batch.batch_size):
-            # the attention mask indices indicate which tokens are actual words (1)
-            # and which are padding tokens (0)
-            input_mask_expanded = local_attention_masks[i].unsqueeze(-1).expand(
-                local_embeddings[i].shape).float()
-
-            sum_embeddings = torch.sum(local_embeddings[i] * input_mask_expanded,
-                                       dim=1)
-            sum_mask = input_mask_expanded.sum(dim=1).clamp(min=1e-9)
-            global_embeddings = sum_embeddings / sum_mask
-            node_embeddings.append(torch.cat((local_embeddings[i], global_embeddings), dim=1))
-
-
-        x, edge_index = batch["edu"].x, batch["edu", "to", "edu"].edge_index
->>>>>>> b92a4e4c
-        embeddings = self.model(x, edge_index)
-
-        link_logits = self._predict(embeddings, edge_index, edge_rel, 'link')
-        rel_probs = self._predict(embeddings, edge_index, edge_rel, 'rel')
-
-        return link_logits, rel_probs
-
-    def compute_loss(self, batch, stage):
-        link_logits, rel_probs = self.forward(batch)
-        link_labels = batch["edu", "to", "edu"].link_labels.float()
-        rel_labels = batch["edu", "to", "edu"].rel_labels
-
-        link_metrics = self.metrics.compute_metrics(link_logits, link_labels,
-                                                    'link', stage,
-                                                    self.global_step)
-        rel_metrics = self.metrics.compute_metrics(rel_probs, rel_labels, 'rel',
-                                                   stage, self.global_step)
-
-        self.metrics.log({'link_accuracy': link_metrics['link_accuracy'],
-                          'rel_accuracy': rel_metrics['rel_accuracy']},
-                         'train', self.global_step)
-
-        link_loss = self.link_loss(link_logits, link_labels)
-        rel_loss = self.rel_loss(rel_probs, rel_labels)
-        loss = link_loss + rel_loss
-
-        self.log_dict({f'{stage}/loss': loss,
-                       f'{stage}/link_accuracy': link_metrics['link_accuracy'],
-                       f'{stage}/rel_accuracy': rel_metrics['rel_accuracy']},
-                      on_step=True, on_epoch=True,
-                      batch_size=batch.batch_size, prog_bar=True, logger=True)
-
-        if self.global_step % self.trainer.log_every_n_steps == 0:  # noqa
-            print_metrics(self.global_step, {
-                f"{stage}/link_loss": link_loss.item(),
-                f"{stage}/rel_loss": rel_loss.item(),
-                f"{stage}/total_loss": loss.item(),
-                f"{stage}/link_accuracy": link_metrics["link_accuracy"],
-                f"{stage}/link_precision": link_metrics["link_precision"],
-                f"{stage}/link_recall": link_metrics["link_recall"],
-                f"{stage}/rel_accuracy": rel_metrics["rel_accuracy"],
-                f"{stage}/rel_precision": rel_metrics["rel_precision"],
-                f"{stage}/rel_recall": rel_metrics["rel_recall"]
-            })
-
-        return loss
-
-    def training_step(self, batch, batch_idx):
-        return self.compute_loss(batch, 'train')
-
-    def validation_step(self, batch, batch_idx):
-        return self.compute_loss(batch, 'val')
-
-    def configure_optimizers(self):
-        optimizer = torch.optim.AdamW(params=self.parameters())
-        lr_scheduler = torch.optim.lr_scheduler.LinearLR(optimizer)
-
-        return {
-            "optimizer": optimizer,
-            "lr_scheduler": {
-                "scheduler": lr_scheduler
-            }
-        }
+from typing import Literal, Optional
+
+import lightning as L
+import torch
+import torch.nn as nn
+import torch_geometric
+from transformers import AutoModel
+
+from utils import print_metrics
+from utils.constants import NUM_RELATIONS
+from utils.metrics import Metrics
+
+from transformers import AutoTokenizer, AutoModel
+
+
+class GiBERTino(L.LightningModule):
+    def __init__(self, gnn_model: Literal['GCN', 'GAT'], in_channels: int,
+                 hidden_channels: int, num_layers: int,
+                 tokenizer: str = 'Alibaba-NLP/gte-modernbert-base',
+                 bert_model: str = 'Alibaba-NLP/gte-modernbert-base',
+                 checkpoint_path: Optional[str] = None):
+        super().__init__()
+
+        self.gnn_model = getattr(torch_geometric.nn, gnn_model)(
+            in_channels=in_channels, hidden_channels=hidden_channels,
+            num_layers=num_layers)
+
+        self.tokenizer = AutoTokenizer.from_pretrained(tokenizer)
+        self.bert_model = AutoModel.from_pretrained(bert_model)
+
+        self.link_classifier = nn.Sequential(
+            nn.Linear(hidden_channels * 2, hidden_channels),
+            nn.ReLU(),
+            nn.Linear(hidden_channels, 1)
+        )
+
+        self.rel_classifier = nn.Sequential(
+            nn.Linear(hidden_channels * 2, hidden_channels),
+            nn.ReLU(),
+            nn.Linear(hidden_channels, NUM_RELATIONS + 1),
+            nn.Softmax(dim=-1)
+        )
+
+        if checkpoint_path is not None:
+            self.load_state_dict(torch.load(checkpoint_path))
+
+        self.link_loss = torch.nn.BCEWithLogitsLoss()
+        self.rel_loss = torch.nn.CrossEntropyLoss()
+
+        self.metrics = Metrics()
+
+        # save hyperparameters when saving checkpoint
+        self.save_hyperparameters()
+
+    def _predict(self, node_embeddings, edge_index,
+                 predict: Literal['link', 'rel']):
+        src, dst = edge_index
+        embeddings = torch.cat([node_embeddings[src], node_embeddings[dst]],
+                               dim=-1)
+
+        if predict == 'link':
+            return self.link_classifier(embeddings).squeeze(dim=-1)
+        return self.rel_classifier(embeddings)
+
+    def forward(self, batch):
+        # tokenize raw edus
+        # AutoTokenizer expects a flat list of texts but the dataloader returns
+        # a list of lists of texts
+        # keep track of which edus correspond to which graph
+        edu_indices = [len(edus) for edus in batch["edu"].edus]
+        flat_edus = [edu for edus in batch["edu"].edus for edu in edus]
+
+        tokenized_edus = self.tokenizer(flat_edus, padding=True, return_tensors="pt")
+        outputs = self.bert_model(**tokenized_edus)
+        # the last hidden state contains token-level contextualized embeddings:
+        # for each edu, we'll have an embedding for each token in the edu
+        # token-level embeddings correspond to local embeddings, in order to
+        # get global-level embeddings we need to perform a sort of pooling
+        # operation
+        flat_local_embeddings = outputs.last_hidden_state
+
+        # get local embeddings per graph, returned as a tuple
+        local_embeddings = torch.split(flat_local_embeddings, edu_indices)
+        local_attention_masks = torch.split(tokenized_edus["attention_mask"], edu_indices)
+
+        node_embeddings = []
+
+        for i in range(batch.batch_size):
+            # the attention mask indices indicate which tokens are actual words (1)
+            # and which are padding tokens (0)
+            input_mask_expanded = local_attention_masks[i].unsqueeze(-1).expand(
+                local_embeddings[i].shape).float()
+
+            sum_embeddings = torch.sum(local_embeddings[i] * input_mask_expanded,
+                                       dim=1)
+            sum_mask = input_mask_expanded.sum(dim=1).clamp(min=1e-9)
+            global_embeddings = sum_embeddings / sum_mask
+            node_embeddings.append(torch.cat((local_embeddings[i], global_embeddings), dim=1))
+
+
+        x, edge_index = batch["edu"].x, batch["edu", "to", "edu"].edge_index
+        embeddings = self.model(x, edge_index)
+
+        link_logits = self._predict(embeddings, edge_index, 'link')
+        rel_probs = self._predict(embeddings, edge_index, 'rel')
+
+        return link_logits, rel_probs
+
+    def compute_loss(self, batch, stage):
+        link_logits, rel_probs = self.forward(batch)
+        link_labels = batch["edu", "to", "edu"].link_labels.float()
+        rel_labels = batch["edu", "to", "edu"].rel_labels
+
+        link_metrics = self.metrics.compute_metrics(link_logits, link_labels,
+                                                    'link', stage,
+                                                    self.global_step)
+        rel_metrics = self.metrics.compute_metrics(rel_probs, rel_labels, 'rel',
+                                                   stage, self.global_step)
+
+        self.metrics.log({'link_accuracy': link_metrics['link_accuracy'],
+                          'rel_accuracy': rel_metrics['rel_accuracy']},
+                         'train', self.global_step)
+
+        link_loss = self.link_loss(link_logits, link_labels)
+        rel_loss = self.rel_loss(rel_probs, rel_labels)
+
+        loss = link_loss + rel_loss
+
+        self.log_dict({f'{stage}/loss': loss,
+                       f'{stage}/link_accuracy': link_metrics['link_accuracy'],
+                       f'{stage}/rel_accuracy': rel_metrics['rel_accuracy']},
+                      on_step=True, on_epoch=True,
+                      batch_size=batch.batch_size, prog_bar=True, logger=True)
+
+        if self.global_step % self.trainer.log_every_n_steps == 0:  # noqa
+            print_metrics(self.global_step, {
+                f"{stage}/link_loss": link_loss.item(),
+                f"{stage}/rel_loss": rel_loss.item(),
+                f"{stage}/total_loss": loss.item(),
+                f"{stage}/link_accuracy": link_metrics["link_accuracy"],
+                f"{stage}/link_precision": link_metrics["link_precision"],
+                f"{stage}/link_recall": link_metrics["link_recall"],
+                f"{stage}/rel_accuracy": rel_metrics["rel_accuracy"],
+                f"{stage}/rel_precision": rel_metrics["rel_precision"],
+                f"{stage}/rel_recall": rel_metrics["rel_recall"]
+            })
+
+        return loss
+
+    def training_step(self, batch, batch_idx):
+        return self.compute_loss(batch, 'train')
+
+    def validation_step(self, batch, batch_idx):
+        return self.compute_loss(batch, 'val')
+
+    def configure_optimizers(self):
+        optimizer = torch.optim.AdamW(params=self.parameters())
+        lr_scheduler = torch.optim.lr_scheduler.LinearLR(optimizer)
+
+        return {
+            "optimizer": optimizer,
+            "lr_scheduler": {
+                "scheduler": lr_scheduler
+            }
+        }