{
 "cells": [
  {
   "cell_type": "code",
   "id": "initial_id",
   "metadata": {},
   "source": [
    "%reload_ext autoreload\n",
    "%autoreload 2\n",
    "\n",
    "import os\n",
    "os.environ[\"PYTORCH_MPS_HIGH_WATERMARK_RATIO\"] = \"0.0\"\n",
    "\n",
    "from dataset.graph_builder import GraphBuilder\n",
    "\n",
    "builder = GraphBuilder(dataset_paths=[\"data/MOLWENI/test.json\"], dataset_names=[\"MOLWENI\"], dataset_type='test')\n",
    "builder()"
   ],
   "outputs": [],
   "execution_count": null
  },
  {
   "cell_type": "code",
   "id": "9798576257473e29",
   "metadata": {},
   "source": [
    "builder.display_graph(1)"
   ],
   "outputs": [],
   "execution_count": null
  },
  {
   "cell_type": "code",
   "id": "95b92afb1dbbefd8",
   "metadata": {},
<<<<<<< HEAD
   "source": [
    "builder.save_graphs('data/BALANCED/graphs')"
   ],
=======
   "source": "builder.save_graphs('data/MOLWENI/graphs')",
>>>>>>> b92a4e4c
   "outputs": [],
   "execution_count": null
  },
  {
   "cell_type": "code",
   "id": "18ae6419a9790260",
   "metadata": {},
   "source": [
    "import os \n",
    "\n",
    "os.path.isdir('data/UNIFIED')"
   ],
   "outputs": [],
   "execution_count": null
  },
  {
   "cell_type": "code",
   "id": "8ba8230dd54f62eb",
   "metadata": {},
   "source": [
    "import torch \n",
    "import os \n",
    "x = torch.load(os.path.join('data/MOLWENI/graphs/test', '556.pt'), map_location='cpu')\n",
    "x "
   ],
   "outputs": [],
   "execution_count": null
  },
  {
   "cell_type": "code",
   "id": "5d854787b7c79b9f",
   "metadata": {},
   "source": [
    "from utils import display_graph \n",
    "import torch \n",
    "\n",
    "display_graph(torch.load('data/BALANCED/graphs/test/212.pt', map_location='cpu'))"
   ],
   "outputs": [],
   "execution_count": null
  },
  {
   "metadata": {},
   "cell_type": "code",
<<<<<<< HEAD
   "outputs": [],
   "execution_count": null,
   "source": [],
   "id": "5519e1932e15fa67"
=======
   "source": "",
   "id": "5519e1932e15fa67",
   "outputs": [],
   "execution_count": null
>>>>>>> b92a4e4c
  }
 ],
 "metadata": {
  "kernelspec": {
   "display_name": "Python 3 (ipykernel)",
   "language": "python",
   "name": "python3"
  },
  "language_info": {
   "codemirror_mode": {
    "name": "ipython",
    "version": 3
   },
   "file_extension": ".py",
   "mimetype": "text/x-python",
   "name": "python",
   "nbconvert_exporter": "python",
   "pygments_lexer": "ipython3",
   "version": "3.10.13"
  }
 },
 "nbformat": 4,
 "nbformat_minor": 5
}<|MERGE_RESOLUTION|>--- conflicted
+++ resolved
@@ -33,13 +33,7 @@
    "cell_type": "code",
    "id": "95b92afb1dbbefd8",
    "metadata": {},
-<<<<<<< HEAD
-   "source": [
-    "builder.save_graphs('data/BALANCED/graphs')"
-   ],
-=======
    "source": "builder.save_graphs('data/MOLWENI/graphs')",
->>>>>>> b92a4e4c
    "outputs": [],
    "execution_count": null
   },
@@ -84,17 +78,10 @@
   {
    "metadata": {},
    "cell_type": "code",
-<<<<<<< HEAD
-   "outputs": [],
-   "execution_count": null,
-   "source": [],
-   "id": "5519e1932e15fa67"
-=======
    "source": "",
    "id": "5519e1932e15fa67",
    "outputs": [],
    "execution_count": null
->>>>>>> b92a4e4c
   }
  ],
  "metadata": {
